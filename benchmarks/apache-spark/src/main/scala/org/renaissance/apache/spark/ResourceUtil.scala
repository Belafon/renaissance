package org.renaissance.apache.spark

import java.io.FileNotFoundException
import java.io.InputStream
import java.net.URL
import java.nio.charset.StandardCharsets
import java.nio.file.Files
import java.nio.file.Path
import java.nio.file.{StandardCopyOption => CopyOption}
import java.nio.file.{StandardOpenOption => OpenOption}
import java.util.zip.ZipInputStream
import scala.io.BufferedSource
import scala.io.Source
import scala.jdk.CollectionConverters.asJavaCollectionConverter

private object ResourceUtil {

  /**
   * Writes the resource associated with the [[ResourceUtil]] class
   * to a file, replacing an existing file.
   *
   * @param resourceName path to the resource
   * @param file path the output file
   * @return [[Path]] to the output file
   */
  def writeResourceToFile(resourceName: String, file: Path) = {
    val resourceStream = getResourceStream(resourceName)
    Files.copy(resourceStream, file, CopyOption.REPLACE_EXISTING)

    file
  }

  /**
<<<<<<< HEAD
   * Duplicates the lines from the input file a given number of times in the output file.
=======
   * Writes a resource associated with the {@link ResourceUtil} class
   * to a file, replacing an existing file.
   * Checks that the file size is the same as expected.
   *
   * @param resourceName path to the resource
   * @param file path the output file
   * @param expectedSizeBytes Expected file size in bytes
   * @return {@link Path} path to the output file
   */
  def writeResourceToFileCheckSize(resourceName: String, file: Path, expectedSizeBytes: Int) = {
    val stream = getClass.getResourceAsStream(resourceName)
    try {
      val bytesWritten = Files.copy(stream, file)

      if (bytesWritten != expectedSizeBytes) {
        throw new Exception(
          s"Wrong $file size: expected $expectedSizeBytes, written $bytesWritten bytes."
        )
      }
    } finally {
      // This may mask a try-block exception, but at least it will fail anyway.
      stream.close()
    }

    file
  }

  /**
   * Turns a resource into a sequence of lines.
>>>>>>> 1694733a
   *
   * @param url the [[URL]] of the input file
   * @param copyCount the number of times to duplicate the input
   * @param outputFile path to the output file
   * @return [[Path]] to the output file
   */
  def duplicateLinesFromUrl(url: URL, copyCount: Int, outputFile: Path): Path = {
    val lines = linesFromUrl(url).asJavaCollection

    for (_ <- 0 until copyCount) {
      Files.write(outputFile, lines, OpenOption.CREATE, OpenOption.APPEND)
    }

    outputFile
  }

  /**
   * Loads a file from the given [[URL]] as a sequence of lines.
   *
   * @param url input file [[URL]]
   * @return a sequence of lines
   */
  def linesFromUrl(url: URL): Seq[String] = {
    val source = Source.fromURL(url)
    try {
      source.getLines().to[Seq]
    } finally {
      source.close()
    }
  }

  /**
   * Creates a [[Source]] from a file within a ZIP resource
   * associated with the [[ResourceUtil]] class.
   *
   * @param resourceName path to the ZIP resource
   * @param entryName name of the ZIP entry
   * @return a [[Source]] for the given file within a ZIP
   */
  def sourceFromZipResource(resourceName: String, entryName: String): BufferedSource = {
    val zis = new ZipInputStream(getResourceStream(resourceName))
    try {
      Iterator
        .continually(zis.getNextEntry)
        .takeWhile(_ != null)
        .filterNot(_.isDirectory)
        .find(_.getName.equalsIgnoreCase(entryName))
        .map(_ => Source.fromInputStream(zis, StandardCharsets.UTF_8.name))
        .getOrElse {
          throw new FileNotFoundException(
            s"file '$entryName' not found in resource '$resourceName'"
          )
        }
    } catch {
      // Close the stream and propagate the exception
      case e: Throwable =>
        zis.close()
        throw e
    }
  }

  private def getResourceStream(resourceName: String): InputStream = {
    val is = getClass.getResourceAsStream(resourceName)
    if (is != null) {
      return is
    }

    throw new FileNotFoundException(s"resource '$resourceName' not found")
  }
}<|MERGE_RESOLUTION|>--- conflicted
+++ resolved
@@ -25,23 +25,25 @@
    */
   def writeResourceToFile(resourceName: String, file: Path) = {
     val resourceStream = getResourceStream(resourceName)
-    Files.copy(resourceStream, file, CopyOption.REPLACE_EXISTING)
+    try {
+      Files.copy(resourceStream, file, CopyOption.REPLACE_EXISTING)
+    } finally {
+      // This may mask a try-block exception, but at least it will fail anyway.
+      resourceStream.close()
+    }
 
     file
   }
 
   /**
-<<<<<<< HEAD
-   * Duplicates the lines from the input file a given number of times in the output file.
-=======
-   * Writes a resource associated with the {@link ResourceUtil} class
+   * Writes the resource associated with the [[ResourceUtil]] class
    * to a file, replacing an existing file.
    * Checks that the file size is the same as expected.
    *
    * @param resourceName path to the resource
    * @param file path the output file
    * @param expectedSizeBytes Expected file size in bytes
-   * @return {@link Path} path to the output file
+   * @return [[Path]] to the output file
    */
   def writeResourceToFileCheckSize(resourceName: String, file: Path, expectedSizeBytes: Int) = {
     val stream = getClass.getResourceAsStream(resourceName)
@@ -62,8 +64,7 @@
   }
 
   /**
-   * Turns a resource into a sequence of lines.
->>>>>>> 1694733a
+   * Duplicates the lines from the input file a given number of times in the output file.
    *
    * @param url the [[URL]] of the input file
    * @param copyCount the number of times to duplicate the input
