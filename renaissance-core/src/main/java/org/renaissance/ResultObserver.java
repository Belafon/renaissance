package org.renaissance;

public interface ResultObserver {

  /**
   * Called when a new result is obtained. Will be called after benchmark repetition is
   * completed, i.e. never inside the measured code.
   *
   * @param benchmark Name of the benchmark.
   * @param metric Result name (e.g. branch-misses).
   * @param value Actual value.
   */
<<<<<<< HEAD
  void onNewResult(String benchmark, String metric, long value);

  // TODO Plugins should register for benchmark life-cycle events separately
  void onExit();

=======
  public void onNewResult(String benchmark, String metric, long value);

  /** Callback when benchmark fails.
   *
   * Serves to e.g. invalidate previous results or marking the run as failed.
   *
   * @param benchmark Name of the benchmark.
   */
  public void onFailure(String benchmark);

  public void onExit();
>>>>>>> 9064d510
}<|MERGE_RESOLUTION|>--- conflicted
+++ resolved
@@ -3,30 +3,24 @@
 public interface ResultObserver {
 
   /**
-   * Called when a new result is obtained. Will be called after benchmark repetition is
-   * completed, i.e. never inside the measured code.
+   * Called when a new result is obtained. Will be called after benchmark
+   * repetition is completed, i.e. never inside the measured code.
    *
    * @param benchmark Name of the benchmark.
    * @param metric Result name (e.g. branch-misses).
    * @param value Actual value.
    */
-<<<<<<< HEAD
   void onNewResult(String benchmark, String metric, long value);
+
+  /**
+   * Called when a benchmark fails. This allows to invalidate previous results or
+   * mark the run as failed.
+   *
+   * @param benchmark Name of the benchmark.
+   */
+  void onFailure(String benchmark);
 
   // TODO Plugins should register for benchmark life-cycle events separately
   void onExit();
 
-=======
-  public void onNewResult(String benchmark, String metric, long value);
-
-  /** Callback when benchmark fails.
-   *
-   * Serves to e.g. invalidate previous results or marking the run as failed.
-   *
-   * @param benchmark Name of the benchmark.
-   */
-  public void onFailure(String benchmark);
-
-  public void onExit();
->>>>>>> 9064d510
 }